--- conflicted
+++ resolved
@@ -17,7 +17,6 @@
         key={l.lang}
         className="text-sm rounded-full py-1 px-2 mr-2 bg-gray-100 text-gray-900"
         title={`${num(l.loc)} lines of code`}
-        key={num(l.loc)}
       >
         <span className="rounded-full w-3 h-3 inline-block" style={{ backgroundColor: l.color }}> </span>
         {' '}
@@ -122,13 +121,12 @@
   title: 'Tests',
   count: tests?.total || 0,
   content: (
-<<<<<<< HEAD
     <div>
       {tests ? (
-        <TabContents>
+        <TabContents gridCols={5}>
           {tests.pipelines.map(pipeline => (
             <Fragment key={pipeline.name}>
-              <Metric name="Build pipeline" value={pipeline.name} />
+              <Metric name="Build pipeline" url={pipeline.url} value={pipeline.name} />
               <Metric name="Successful tests" value={pipeline.successful} />
               <Metric name="Failed tests" value={pipeline.failed} />
               <Metric name="Execution time" value={pipeline.executionTime} />
@@ -142,19 +140,6 @@
         </TabContents>
       )}
     </div>
-=======
-    <TabContents gridCols={5}>
-      {tests ? tests.pipelines.map(pipeline => (
-        <Fragment key={pipeline.name}>
-          <Metric name="Build pipeline" url={pipeline.url} value={pipeline.name} />
-          <Metric name="Successful tests" value={pipeline.successful} />
-          <Metric name="Failed tests" value={pipeline.failed} />
-          <Metric name="Execution time" value={pipeline.executionTime} />
-          <Metric name="Branch coverage" value={pipeline.coverage} />
-        </Fragment>
-      )) : (<div>This repo doesn't have any tests running in pipelines</div>)}
-    </TabContents>
->>>>>>> 26f77dd6
   )
 });
 
