--- conflicted
+++ resolved
@@ -50,15 +50,9 @@
   </div>
 );
 
-<<<<<<< HEAD
 export type CardProps = {
-  title: string,
-  subtitle?: string | undefined,
-=======
-type CardProps = {
   title: string;
   subtitle?: string | undefined;
->>>>>>> dbc8d6e1
   tabs: {
     title: string;
     count: number | string;
