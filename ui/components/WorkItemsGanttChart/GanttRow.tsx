--- conflicted
+++ resolved
@@ -37,17 +37,10 @@
 
   const prettyClt = prettyMilliseconds(clt, { compact: true, verbose: true });
   if (cltStage === 'Done') {
-<<<<<<< HEAD
-    return `<span>CLT(Dev done to Actual production ): ${prettyClt}</span>`;
-  }
-  if (cltStage === 'Dev done') {
-    return `<span>${cltStage} since ${prettyClt}</span>`;
-=======
     return `<span class="font-bold">CLT (dev done to production):</span> ${prettyClt}`;
   }
   if (cltStage === 'Dev done') {
     return `<span class="font-bold">${cltStage}</span> since ${prettyClt}`;
->>>>>>> 640b6ee5
   }
 };
 
