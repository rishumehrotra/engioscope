--- conflicted
+++ resolved
@@ -29,12 +29,9 @@
   getBugLeakage,
   bugGraphArgsInputParser,
   getBugLeakageDataForDrawer,
-<<<<<<< HEAD
   getFlowEfficiencyGraph,
-=======
   getWorkItemTimeSpent,
   timeSpentArgs,
->>>>>>> 53c43cba
 } from '../../models/workitems2.js';
 import { passInputTo, t } from './trpc.js';
 
@@ -99,13 +96,11 @@
     .input(bugGraphArgsInputParser)
     .query(passInputTo(getBugLeakageDataForDrawer)),
 
-<<<<<<< HEAD
   getFlowEfficiencyGraph: t.procedure
     .input(graphInputParser)
     .query(passInputTo(getFlowEfficiencyGraph)),
-=======
+
   getWorkItemTimeSpent: t.procedure
     .input(timeSpentArgs)
     .query(passInputTo(getWorkItemTimeSpent)),
->>>>>>> 53c43cba
 });